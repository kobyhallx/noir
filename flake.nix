--- conflicted
+++ resolved
@@ -65,7 +65,6 @@
           };
         };
 
-<<<<<<< HEAD
         # if file exists in git tree, commit hash wil bea read from it
         # or unknown value will be assigned
         COMMIT_HASH = if builtins.pathExists ./.commit
@@ -74,13 +73,6 @@
 
         # rev attribute meta is only available when nix build https://github.com/noir-lang/noir 
         # is issued therefore reading this info from file is a hack for CI
-=======
-        COMMIT_HASH = if builtins.pathExists ./revision.checksum
-        then builtins.readFile ./revision.checksum
-        else "unknown";
-        # COMMIT_HASH = builtins.tryEval (builtins.readFile "revision.checksum" {}) ? "";
-        # This is a problem for now
->>>>>>> 272ecfa2
         GIT_COMMIT = if (self ? rev) then self.rev else COMMIT_HASH;
         GIT_DIRTY = "false";
 
@@ -163,9 +155,7 @@
           # Uncertain if below line is needed. dev Shell is not yet fully working
           # BINDGEN_EXTRA_CLANG_ARGS = "-I${pkgs.barretenberg}/include -isystem ${pkgs.llvmPackages.libcxx.dev}/include";
 
-          TERM = "xterm-256color";
-
-          nativeBuildInputs = with pkgs; packages.default.buildInputs ++ [
+          nativeBuildInputs = with pkgs; [
             which
             starship
             git
