name: Test Solidity Verifier

on:
  push:
    branches:
      - jb-test-solidity-verifier

# on:
#   workflow_dispatch:
#   pull_request:
#     paths:
#       - ./compiler/integration-tests
#   schedule:
#     - cron: "0 2 * * *" # Run nightly at 2 AM UTC

jobs:
  test-solidity-verifier:
    runs-on: ubuntu-latest
    env:
      CACHED_PATH: /tmp/nix-cache

    steps:
      - name: Checkout
        uses: actions/checkout@v4
        with:
          ref: ${{ inputs.tag || env.GITHUB_REF }}

      - name: Checkout acvm sources
        uses: actions/checkout@v3 # v3 is needed here otherwise this fails in local execution
        with:
          repository: noir-lang/acvm
          path: acvm

      - name: Setup Nix
        uses: cachix/install-nix-action@v22
        with:
          nix_path: nixpkgs=channel:nixos-23.05
          github_access_token: ${{ secrets.GITHUB_TOKEN }}

      - uses: cachix/cachix-action@v12
        with:
          name: barretenberg
          authToken: "${{ secrets.CACHIX_AUTH_TOKEN }}"

      - name: Restore nix store cache
        uses: actions/cache/restore@v3
        id: cache
        with:
          path: ${{ env.CACHED_PATH }}
          key: ${{ runner.os }}-flake-wasm-${{ hashFiles('*.lock') }}

      # Based on https://github.com/marigold-dev/deku/blob/b5016f0cf4bf6ac48db9111b70dd7fb49b969dfd/.github/workflows/build.yml#L26
      - name: Copy cache into nix store
        if: steps.cache.outputs.cache-hit == 'true'
        # We don't check the signature because we're the one that created the cache
        run: |
          for narinfo in ${{ env.CACHED_PATH }}/*.narinfo; do
            path=$(head -n 1 "$narinfo" | awk '{print $2}')
            nix copy --no-check-sigs --from "file://${{ env.CACHED_PATH }}" "$path"
          done

      - name: Build noir_wasm package
        run: |
          nix build -L .#noir_wasm
          echo "UPLOAD_PATH=$(readlink -f ./result/noir_wasm)" >> $GITHUB_ENV
          cp -r ./result/noir_wasm/nodejs ./compiler/wasm
          cp -r ./result/noir_wasm/web ./compiler/wasm

      - name: Upload `noir_wasm` artifact
        uses: actions/upload-artifact@v3
        with:
          name: noir_wasm
          path: ${{ env.UPLOAD_PATH }}
          retention-days: 3

      - name: Build noirc_abi_wasm package
        run: |
          nix build -L .#noirc_abi_wasm
          echo "UPLOAD_PATH=$(readlink -f ./result/noirc_abi_wasm)" >> $GITHUB_ENV
          cp -r ./result/noirc_abi_wasm/nodejs ./tooling/noirc_abi_wasm
          cp -r ./result/noirc_abi_wasm/web ./tooling/noirc_abi_wasm

      - name: Upload `noirc_abi_wasm` artifact
        uses: actions/upload-artifact@v3
        with:
          name: noirc_abi_wasm
          path: ${{ env.UPLOAD_PATH }}
          retention-days: 3

      - name: Install Yarn dependencies
        uses: ./.github/actions/setup

      - name: Install Foundry
        uses: onbjerg/foundry-toolchain@v1
        with:
          version: nightly

      - name: Run Anvil
        run: |
<<<<<<< HEAD
          anvil > /dev/null 2>&1 &
          sleep 10
=======
          yarn workspace @noir-lang/source-resolver build
          yarn workspace @noir-lang/noir_js build
>>>>>>> e5087a6a

      - name: Configure git
        run: |
          git config user.name kevaundray
          git config user.email kevtheappdev@gmail.com

      - name: Install nargo
        run: |
          curl -L https://raw.githubusercontent.com/noir-lang/noirup/main/install | bash
          export PATH="/home/runner/.nargo/bin:$PATH"
          noirup
          echo "/home/runner/.nargo/bin" >> $GITHUB_PATH
          nargo -V

      - name: Create new Foundry project
        run: forge init --no-git --no-commit --force foundry-project

      - name: Run codegen-verifier for 1_mul
        working-directory: tooling/nargo_cli/tests/execution_success/1_mul
        run: nargo codegen-verifier

      # - name: Run codegen-verifier for double_verify_proof
      #   working-directory: tooling/nargo_cli/tests/execution_success/double_verify_proof
      #   run: nargo codegen-verifier

      - name: Copy compiled contracts
        run: |
          cp tooling/nargo_cli/tests/execution_success/1_mul/contract/1_mul/plonk_vk.sol foundry-project/src/1_mul.sol
          # cp tooling/nargo_cli/tests/execution_success/double_verify_proof/contract/double_verify_proof/plonk_vk.sol foundry-project/src/double_verify_proof.sol

      - name: Forge build
        working-directory: foundry-project
        run: forge build

      - name: Forge deploy
        working-directory: foundry-project
        run: |
          result=$(forge create --rpc-url http://127.0.0.1:8545 --mnemonic "test test test test test test test test test test test junk" src/1_mul.sol:UltraVerifier)
          echo "$result"
          address=$(echo "$result" | grep "Deployed to:" | awk '{print $3}')
          echo "CONTRACT_ADDRESS=$address" >> $GITHUB_ENV
          # forge create --rpc-url http://127.0.0.1:8545 --mnemonic "test test test test test test test test test test test junk" src/double_verify_proof.sol:UltraVerifier

      - name: Log Address
        run: |
          echo "Deployed contract address is $CONTRACT_ADDRESS"

      - name: Setup `integration-tests`
        run: yarn build

      - name: Run `integration-tests`
        run: yarn test:integration
        env:
          CONTRACT_ADDRESS: ${{ env.CONTRACT_ADDRESS }}

      # - name: Alert on nightly test failure
      #   uses: JasonEtco/create-an-issue@v2
      #   if: ${{ failure() && github.event_name == 'schedule' }}
      #   env:
      #     GITHUB_TOKEN: ${{ secrets.GITHUB_TOKEN }}
      #     WORKFLOW_NAME: ${{ github.workflow }}
      #     WORKFLOW_URL: ${{ github.server_url }}/${{ github.repository }}/actions/runs/${{ github.run_id }}
      #   with:
      #     update_existing: true
      #     filename: .github/NIGHTLY_TEST_FAILURE.md<|MERGE_RESOLUTION|>--- conflicted
+++ resolved
@@ -97,13 +97,8 @@
 
       - name: Run Anvil
         run: |
-<<<<<<< HEAD
           anvil > /dev/null 2>&1 &
           sleep 10
-=======
-          yarn workspace @noir-lang/source-resolver build
-          yarn workspace @noir-lang/noir_js build
->>>>>>> e5087a6a
 
       - name: Configure git
         run: |
@@ -152,7 +147,9 @@
           echo "Deployed contract address is $CONTRACT_ADDRESS"
 
       - name: Setup `integration-tests`
-        run: yarn build
+        run: |
+          yarn workspace @noir-lang/source-resolver build
+          yarn workspace @noir-lang/noir_js build
 
       - name: Run `integration-tests`
         run: yarn test:integration
