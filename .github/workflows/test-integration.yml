name: test-integration

on:
  workflow_dispatch:
  schedule:
    - cron: "0 2 * * *" # Run nightly at 2 AM UTC

jobs:
  wasm-packages-build-test:
    runs-on: ubuntu-latest
    env:
      CACHED_PATH: /tmp/nix-cache

    steps:
      - name: Checkout noir sources
        uses: actions/checkout@v4

      - name: Checkout acvm sources
        uses: actions/checkout@v3 # v3 is needed here otherwise this fails in local execution
        with:
          repository: noir-lang/acvm
          path: acvm

      - name: Setup Nix
        uses: cachix/install-nix-action@v22
        with:
          nix_path: nixpkgs=channel:nixos-23.05
          github_access_token: ${{ secrets.GITHUB_TOKEN }}

      - uses: cachix/cachix-action@v12
        with:
          name: barretenberg
          authToken: "${{ secrets.CACHIX_AUTH_TOKEN }}"

      - name: Restore nix store cache
        uses: actions/cache/restore@v3
        id: cache
        with:
          path: ${{ env.CACHED_PATH }}
          key: ${{ runner.os }}-flake-wasm-${{ hashFiles('*.lock') }}

      # Based on https://github.com/marigold-dev/deku/blob/b5016f0cf4bf6ac48db9111b70dd7fb49b969dfd/.github/workflows/build.yml#L26
      - name: Copy cache into nix store
        if: steps.cache.outputs.cache-hit == 'true'
        # We don't check the signature because we're the one that created the cache
        run: |
          for narinfo in ${{ env.CACHED_PATH }}/*.narinfo; do
            path=$(head -n 1 "$narinfo" | awk '{print $2}')
            nix copy --no-check-sigs --from "file://${{ env.CACHED_PATH }}" "$path"
          done

      - name: Build noir_wasm package
        run: |
          nix build -L .#wasm
          echo "UPLOAD_PATH=$(readlink -f result)" >> $GITHUB_ENV

      - name: Upload `noir_wasm` artifact
        uses: actions/upload-artifact@v3
        with:
          name: noir_wasm
          path: ${{ env.UPLOAD_PATH }}
          retention-days: 3

      - name: Build noirc_abi_wasm package
        run: |
          nix build -L .#noirc_abi_wasm
          echo "UPLOAD_PATH=$(readlink -f result)" >> $GITHUB_ENV

      - name: Upload `noirc_abi_wasm` artifact
        uses: actions/upload-artifact@v3
        with:
          name: noirc_abi_wasm
          path: ${{ env.UPLOAD_PATH }}
          retention-days: 3

      - name: Install `integration-tests` dependencies
        run: yarn install

      - name: Run `integration-tests`
        run: |
<<<<<<< HEAD
          yarn test:integration
          
      - name: Alert on nightly test failure  
=======
          yarn test:browser

      - name: Alert on nightly test failure
>>>>>>> 8e93a5f4
        uses: JasonEtco/create-an-issue@v2
        if: ${{ failure() && github.event_name == 'schedule' }}
        env:
          GITHUB_TOKEN: ${{ secrets.GITHUB_TOKEN }}
          WORKFLOW_NAME: ${{ github.workflow }}
          WORKFLOW_URL: ${{ github.server_url }}/${{ github.repository }}/actions/runs/${{ github.run_id }}
        with:
          update_existing: true
          filename: .github/NIGHTLY_TEST_FAILURE.md<|MERGE_RESOLUTION|>--- conflicted
+++ resolved
@@ -78,15 +78,9 @@
 
       - name: Run `integration-tests`
         run: |
-<<<<<<< HEAD
           yarn test:integration
           
       - name: Alert on nightly test failure  
-=======
-          yarn test:browser
-
-      - name: Alert on nightly test failure
->>>>>>> 8e93a5f4
         uses: JasonEtco/create-an-issue@v2
         if: ${{ failure() && github.event_name == 'schedule' }}
         env:
