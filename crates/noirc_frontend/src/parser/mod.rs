--- conflicted
+++ resolved
@@ -2,18 +2,9 @@
 #[allow(clippy::module_inception)]
 mod parser;
 
-<<<<<<< HEAD
-use crate::{ast::ImportStatement, NoirFunction, NoirStruct};
-use crate::{
-    token::{Keyword, SpannedToken, Token},
-    Ident,
-};
-pub use errors::ParserErrorKind;
-pub use parser::{Parser, ParserExprKindResult, ParserExprResult};
-=======
 use crate::token::Token;
-use crate::{ast::ImportStatement, NoirFunction};
-use crate::{Expression, Ident};
+use crate::{NoirFunction, Ident};
+use crate::{Expression, ast::ImportStatement, NoirStruct};
 
 use chumsky::prelude::*;
 pub use errors::ParserError;
@@ -25,6 +16,7 @@
     Function(NoirFunction),
     Module(Ident),
     Import(ImportStatement),
+    Struct(NoirStruct),
 }
 
 // Helper trait that gives us simpler type signatures for return types:
@@ -72,17 +64,16 @@
 where
     P1: NoirParser<T1>,
     P2: NoirParser<T2>,
-    F: Fn((T1, Span), (T2, Span)) -> T1,
+    F: Fn(T1, T2, Span) -> T1,
 {
     spanned(first_parser)
         .then(spanned(to_be_repeated).repeated())
-        .foldl(move |a, b| {
-            let span = a.1;
-            (f(a, b), span)
+        .foldl(move |(a, a_span), (b, b_span)| {
+            let span = a_span.merge(b_span);
+            (f(a, b, span), span)
         })
         .map(|(value, _span)| value)
 }
->>>>>>> 48d9442e
 
 #[derive(Clone, Debug)]
 pub struct ParsedModule {
@@ -125,15 +116,7 @@
     LessGreater,
     Sum,
     Product,
-<<<<<<< HEAD
-    Prefix,
-    Call,
-    Index,
-    MemberAccess,
-    Constructor,
-=======
     Highest,
->>>>>>> 48d9442e
 }
 
 impl Precedence {
@@ -155,31 +138,11 @@
             Token::Minus => Precedence::Sum,
             Token::Slash => Precedence::Product,
             Token::Star => Precedence::Product,
-<<<<<<< HEAD
-            Token::Keyword(Keyword::As) => Precedence::Prefix,
-            Token::LeftParen => Precedence::Call,
-            Token::LeftBracket => Precedence::Index,
-            Token::Dot => Precedence::MemberAccess,
-            Token::LeftBrace => Precedence::Constructor,
-            _ => Precedence::Lowest,
-        }
-    }
-}
-impl From<&Token> for Precedence {
-    fn from(t: &Token) -> Precedence {
-        Precedence::token_precedence(t)
-    }
-}
-impl From<&SpannedToken> for Precedence {
-    fn from(t: &SpannedToken) -> Precedence {
-        Precedence::token_precedence(t.token())
-=======
             _ => return None,
         };
 
         assert_ne!(precedence, Precedence::Highest, "expression_with_precedence in the parser currently relies on the highest precedence level being uninhabited");
         Some(precedence)
->>>>>>> 48d9442e
     }
 
     fn higher(self) -> Self {
@@ -200,6 +163,7 @@
             TopLevelStatement::Function(fun) => fun.fmt(f),
             TopLevelStatement::Module(m) => write!(f, "mod {}", m),
             TopLevelStatement::Import(i) => i.fmt(f),
+            TopLevelStatement::Struct(s) => s.fmt(f),
         }
     }
 }