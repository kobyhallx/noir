--- conflicted
+++ resolved
@@ -3,14 +3,9 @@
 use acvm::FieldElement;
 use noirc_errors::Span;
 
-<<<<<<< HEAD
 use crate::node_interner::{ExprId, FuncId, IdentId, StmtId, TypeId};
 use crate::{BinaryOp, BinaryOpKind, Ident, StructType, Type, UnaryOp};
-=======
-use crate::node_interner::{ExprId, FuncId, IdentId, StmtId};
-use crate::{BinaryOp, BinaryOpKind, Type, UnaryOp};
-
->>>>>>> 6c5ad203
+
 #[derive(Debug, Clone)]
 pub enum HirExpression {
     Ident(IdentId),
@@ -152,7 +147,6 @@
 }
 
 #[derive(Debug, Clone)]
-<<<<<<< HEAD
 pub struct HirMemberAccess {
     pub lhs: ExprId,
     // This field is not an IdentId since the rhs of a field
@@ -161,10 +155,7 @@
 }
 
 #[derive(Debug, Clone)]
-pub struct IfExpression {
-=======
 pub struct HirIfExpression {
->>>>>>> 6c5ad203
     pub condition: ExprId,
     pub consequence: ExprId,
     pub alternative: Option<ExprId>,
