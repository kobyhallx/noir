//! This file holds the pass to convert from Noir's SSA IR to ACIR.

use std::collections::HashMap;

use self::acir_ir::{
    acir_variable::{AcirContext, AcirVar},
    memory::ArrayId,
};
use super::{
    abi_gen::collate_array_lengths,
    ir::{
        dfg::DataFlowGraph,
        instruction::{Binary, BinaryOp, Instruction, InstructionId, TerminatorInstruction},
        map::Id,
        types::{NumericType, Type},
        value::{Value, ValueId},
    },
    ssa_gen::Ssa,
};
use noirc_abi::FunctionSignature;

pub(crate) use acir_ir::generated_acir::GeneratedAcir;

mod acir_ir;

/// Context struct for the acir generation pass.
/// May be similar to the Evaluator struct in the current SSA IR.
#[derive(Default)]
struct Context {
    /// Maps SSA values to `AcirVar`.
    ///
    /// This is needed so that we only create a single
    /// AcirVar per SSA value. Before creating an `AcirVar`
    /// for an SSA value, we check this map. If an `AcirVar`
    /// already exists for this Value, we return the `AcirVar`.
    ssa_value_to_acir_var: HashMap<Id<Value>, AcirVar>,
    /// Maps SSA values to array addresses (including index offset).
    ///
    /// When converting parameters the of main, `ArrayId`s are gathered and stored with an offset
    /// of 0. When the use of these stored values are detected for address arithmetic, the results
    /// of such instructions are stored, in effect capturing any further values that refer to
    /// addresses.
    ssa_value_to_array_address: HashMap<ValueId, (ArrayId, usize)>,
    /// Manages and builds the `AcirVar`s to which the converted SSA values refer.
    acir_context: AcirContext,
}

impl Ssa {
    pub(crate) fn into_acir(self, main_function_signature: FunctionSignature) -> GeneratedAcir {
        let param_array_lengths = collate_array_lengths(&main_function_signature.0);
        let context = Context::default();
        context.convert_ssa(self, &param_array_lengths)
    }
}

impl Context {
    /// Converts SSA into ACIR
    fn convert_ssa(mut self, ssa: Ssa, param_array_lengths: &[usize]) -> GeneratedAcir {
        assert_eq!(
            ssa.functions.len(),
            1,
            "expected only a single function to be present with all other functions being inlined."
        );
        let main_func = ssa.main();
        let dfg = &main_func.dfg;
        let entry_block = &dfg[main_func.entry_block()];

        self.convert_ssa_block_params(entry_block.parameters(), dfg, param_array_lengths);

        for instruction_id in entry_block.instructions() {
            self.convert_ssa_instruction(*instruction_id, dfg);
        }

        self.convert_ssa_return(entry_block.terminator().unwrap(), dfg);

        self.acir_context.finish()
    }

    /// Adds and binds `AcirVar`s for each numeric block parameter or block parameter array
    /// element. At the same time `ArrayId`s are bound for any references within the params.
    fn convert_ssa_block_params(
        &mut self,
        params: &[ValueId],
        dfg: &DataFlowGraph,
        param_array_lengths: &[usize],
    ) {
        let mut param_array_lengths_iter = param_array_lengths.iter();
        for param_id in params {
            let value = dfg[*param_id];
            let param_type = match value {
                Value::Param { typ, .. } => typ,
                _ => unreachable!("ICE: Only Param type values should appear in block parameters"),
            };
            match param_type {
                Type::Numeric(numeric_type) => {
                    let acir_var = self.acir_context.add_variable();
                    if matches!(
                        numeric_type,
                        NumericType::Signed { .. } | NumericType::Unsigned { .. }
                    ) {
                        self.acir_context
                            .numeric_cast_var(acir_var, &numeric_type)
                            .expect("invalid range constraint was applied {numeric_type}");
                    }
                    self.ssa_value_to_acir_var.insert(*param_id, acir_var);
                }
                Type::Reference => {
                    let array_length = param_array_lengths_iter
                        .next()
                        .expect("ICE: fewer arrays in abi than in block params");
                    let array_id = self.acir_context.allocate_array(*array_length);
                    self.ssa_value_to_array_address.insert(*param_id, (array_id, 0));
                    for index in 0..*array_length {
                        let acir_var = self.acir_context.add_variable();
                        self.acir_context
                            .array_store(array_id, index, acir_var)
                            .expect("invalid array store");
                    }
                }
                _ => {
                    unreachable!(
                        "ICE: Params to the program should only contains numerics and arrays"
                    )
                }
            }
        }
        assert_eq!(
            param_array_lengths_iter.next(),
            None,
            "ICE: more arrays in abi than in block params"
        );
    }

    /// Converts an SSA instruction into its ACIR representation
    fn convert_ssa_instruction(&mut self, instruction_id: InstructionId, dfg: &DataFlowGraph) {
        let instruction = &dfg[instruction_id];

        let (results_id, results_vars) = match instruction {
            Instruction::Binary(binary) => {
                let result_ids = dfg.instruction_results(instruction_id);
                if Self::value_is_array_address(result_ids[0], dfg) {
                    self.track_array_address(result_ids[0], binary, dfg);
                    return;
                }
                let result_acir_var = self.convert_ssa_binary(binary, dfg);
                self.ssa_value_to_acir_var.insert(result_ids[0], result_acir_var);
                (vec![result_ids[0]], vec![result_acir_var])
            }
            Instruction::Constrain(value_id) => {
                let constrain_condition = self.convert_ssa_value(*value_id, dfg);
                self.acir_context.assert_eq_one(constrain_condition);
                (Vec::new(), Vec::new())
            }
            Instruction::Cast(value_id, typ) => {
                let result_acir_var = self.convert_ssa_cast(value_id, typ, dfg);
                let result_ids = dfg.instruction_results(instruction_id);
                (vec![result_ids[0]], vec![result_acir_var])
            }
            Instruction::Load { address } => {
                let result_acir_var = self.convert_ssa_load(address);
                let result_ids = dfg.instruction_results(instruction_id);
                (vec![result_ids[0]], vec![result_acir_var])
            }
            Instruction::Not(value_id) => {
                let boolean_var = self.convert_ssa_value(*value_id, dfg);
                let result_acir_var = self.acir_context.not_var(boolean_var);

                let result_ids = dfg.instruction_results(instruction_id);
                assert_eq!(result_ids.len(), 1, "Not ops have a single result");
                (vec![result_ids[0]], vec![result_acir_var])
            }
            _ => todo!("{instruction:?}"),
        };

        // Map the results of the instructions to Acir variables
        for (result_id, result_var) in results_id.into_iter().zip(results_vars) {
            self.ssa_value_to_acir_var.insert(result_id, result_var);
        }
    }

    /// Converts an SSA terminator's return values into their ACIR representations
    fn convert_ssa_return(&mut self, terminator: &TerminatorInstruction, dfg: &DataFlowGraph) {
        let return_values = match terminator {
            TerminatorInstruction::Return { return_values } => return_values,
            _ => unreachable!("ICE: Program must have a singular return"),
        };

        // Check if the program returns the `Unit/None` type.
        // This type signifies that the program returns nothing.
        let is_return_unit_type =
            return_values.len() == 1 && dfg.type_of_value(return_values[0]) == Type::Unit;
        if is_return_unit_type {
            return;
        }

        for value_id in return_values {
            let acir_var = self.convert_ssa_value(*value_id, dfg);
            self.acir_context.return_var(acir_var);
        }
    }

    /// Gets the cached `AcirVar` that was converted from the corresponding `ValueId`. If it does
    /// not already exist in the cache, a conversion is attempted and cached for simple values
    /// that require no further context such as numeric types - values requiring more context
    /// should have already been cached elsewhere.
    ///
    /// Conversion is assumed to have already been performed for instruction results and block
    /// parameters. This is because block parameters are converted before anything else, and
    /// because instructions results are converted when the corresponding instruction is
    /// encountered. (An instruction result cannot be referenced before the instruction occurs.)
    ///
    /// It is not safe to call this function on value ids that represent addresses. Instructions
    /// involving such values are evaluated via a separate path and stored in
    /// `ssa_value_to_array_address` instead.
    fn convert_ssa_value(&mut self, value_id: ValueId, dfg: &DataFlowGraph) -> AcirVar {
        let value = &dfg[value_id];
        if let Some(acir_var) = self.ssa_value_to_acir_var.get(&value_id) {
            return *acir_var;
        }
        let acir_var = match value {
<<<<<<< HEAD
            Value::NumericConstant { constant, .. } => {
                let field_element = &dfg[*constant].value();
                self.acir_context.add_constant(*field_element)
            }
            Value::ReferenceConstant { .. } => todo!(),
=======
            Value::NumericConstant { constant, .. } => self.acir_context.add_constant(*constant),
>>>>>>> 7bad243f
            Value::Intrinsic(..) => todo!(),
            Value::Function(..) => unreachable!("ICE: All functions should have been inlined"),
            Value::Instruction { .. } | Value::Param { .. } => {
                unreachable!("ICE: Should have been in cache {value:?}")
            }
        };
        self.ssa_value_to_acir_var.insert(value_id, acir_var);
        acir_var
    }

    /// Processes a binary operation and converts the result into an `AcirVar`
    fn convert_ssa_binary(&mut self, binary: &Binary, dfg: &DataFlowGraph) -> AcirVar {
        let lhs = self.convert_ssa_value(binary.lhs, dfg);
        let rhs = self.convert_ssa_value(binary.rhs, dfg);
        match binary.operator {
            BinaryOp::Add => self.acir_context.add_var(lhs, rhs),
            BinaryOp::Sub => self.acir_context.sub_var(lhs, rhs),
            BinaryOp::Mul => self.acir_context.mul_var(lhs, rhs),
            BinaryOp::Div => self.acir_context.div_var(lhs, rhs),
            // Note: that this produces unnecessary constraints when
            // this Eq instruction is being used for a constrain statement
            BinaryOp::Eq => self.acir_context.eq_var(lhs, rhs),
            BinaryOp::Lt => self
                .acir_context
                .less_than_var(lhs, rhs)
                .expect("add Result types to all methods so errors bubble up"),
            _ => todo!(),
        }
    }
    /// Returns an `AcirVar` that is constrained to be
    fn convert_ssa_cast(&mut self, value_id: &ValueId, typ: &Type, dfg: &DataFlowGraph) -> AcirVar {
        let variable = self.convert_ssa_value(*value_id, dfg);

        match typ {
            Type::Numeric(numeric_type) => self
                .acir_context
                .numeric_cast_var(variable, numeric_type)
                .expect("invalid range constraint was applied {numeric_type}"),
            _ => unimplemented!("The cast operation is only valid for integers."),
        }
    }

    /// Returns the `AcirVar` that was previously stored at the given address.
    fn convert_ssa_load(&mut self, address: &ValueId) -> AcirVar {
        let (array_id, index) =
            self.ssa_value_to_array_address.get(address).expect("ICE: Load from undeclared array");
        self.acir_context.array_load(*array_id, *index).expect("invalid array load")
    }

    /// Returns true if the value has been declared as an array address
    fn value_is_array_address(value_id: ValueId, dfg: &DataFlowGraph) -> bool {
        dfg.type_of_value(value_id) == Type::Reference
    }

    /// Takes a binary instruction describing array address arithmetic and stores the result.
    fn track_array_address(&mut self, value_id: ValueId, binary: &Binary, dfg: &DataFlowGraph) {
        if binary.operator != BinaryOp::Add {
            unreachable!("ICE: Array address arithmetic only supports Add");
        }
        let lhs_address = self.ssa_value_to_array_address.get(&binary.lhs);
        let rhs_address = self.ssa_value_to_array_address.get(&binary.rhs);
        let ((array_id, offset), other_value_id) = match (lhs_address, rhs_address) {
            (Some(address), None) => (address, binary.rhs),
            (None, Some(address)) => (address, binary.lhs),
            (Some(_), Some(_)) => unreachable!("ICE: Addresses cannot be added"),
            (None, None) => unreachable!("ICE: One operand must be an address"),
        };
        let other_value = &dfg[other_value_id];
        let new_offset = match other_value {
            Value::NumericConstant { constant, .. } => {
                let further_offset =
                    constant.try_to_u64().expect("ICE: array arithmetic doesn't fit in u64")
                        as usize;
                offset + further_offset
            }
            _ => unreachable!("Invalid array address arithmetic operand"),
        };
        self.ssa_value_to_array_address.insert(value_id, (*array_id, new_offset));
    }
}<|MERGE_RESOLUTION|>--- conflicted
+++ resolved
@@ -218,15 +218,8 @@
             return *acir_var;
         }
         let acir_var = match value {
-<<<<<<< HEAD
-            Value::NumericConstant { constant, .. } => {
-                let field_element = &dfg[*constant].value();
-                self.acir_context.add_constant(*field_element)
-            }
+            Value::NumericConstant { constant, .. } => self.acir_context.add_constant(*constant),
             Value::ReferenceConstant { .. } => todo!(),
-=======
-            Value::NumericConstant { constant, .. } => self.acir_context.add_constant(*constant),
->>>>>>> 7bad243f
             Value::Intrinsic(..) => todo!(),
             Value::Function(..) => unreachable!("ICE: All functions should have been inlined"),
             Value::Instruction { .. } | Value::Param { .. } => {
