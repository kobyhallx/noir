use std::collections::{HashMap, HashSet};

use crate::errors::{RuntimeError, RuntimeErrorKind};
use crate::ssa::block::{self, BlockId, BlockType};
use crate::ssa::context::SsaContext;
use crate::ssa::function::{RuntimeType, SsaFunction};
use crate::ssa::mem::Memory;
use crate::ssa::node::{
    Binary, BinaryOp, Instruction, NodeId, NodeObject, NumericType, ObjectType, Operation,
};
use acvm::acir::brillig_bytecode::{self, OracleInput, OracleOutput};
use acvm::FieldElement;

use acvm::acir::brillig_bytecode::{
    Opcode as BrilligOpcode, OracleData, RegisterIndex, RegisterMemIndex, Typ as BrilligType,
};
use noirc_abi::MAIN_RETURN_NAME;

const CALLBACK_REGISTER: usize = 10000;
const PREFIX_LEN: usize = 3;

#[derive(Default, Debug, Clone)]
pub(crate) struct BrilligArtefact {
    functions_to_process: HashSet<NodeId>,
    byte_code: Vec<BrilligOpcode>,
    to_fix: Vec<(usize, BlockId)>,
    blocks: HashMap<BlockId, usize>, //processed blocks and their entry point
}

impl BrilligArtefact {
    fn fix_jumps(&mut self, main_len: usize) {
        for (jump, block) in &self.to_fix {
            match self.byte_code[*jump] {
                BrilligOpcode::JMP { destination } => {
                    assert_eq!(destination, 0);
                    if block.is_dummy() {
                        if *jump < main_len {
                            self.byte_code[*jump] = BrilligOpcode::Stop;
                        } else {
                            self.byte_code[*jump] = BrilligOpcode::Call {
                                destination: RegisterMemIndex::Register(RegisterIndex(
                                    CALLBACK_REGISTER,
                                )),
                            };
                        }
                    } else {
                        let current = self.blocks[block];
                        self.byte_code[*jump] = BrilligOpcode::JMP { destination: current };
                    }
                }
                BrilligOpcode::JMPIFNOT { condition, destination } => {
                    assert_eq!(destination, 0);
                    let current = self.blocks[block];
                    self.byte_code[*jump] =
                        BrilligOpcode::JMPIFNOT { condition, destination: current };
                }
                BrilligOpcode::JMPIF { condition, destination } => {
                    assert_eq!(destination, 0);
                    let current = self.blocks[block];
                    self.byte_code[*jump] =
                        BrilligOpcode::JMPIF { condition, destination: current };
                }
                BrilligOpcode::Mov { destination, source } => {
                    assert_eq!(source, RegisterMemIndex::Constant(FieldElement::zero()));
                    assert_eq!(
                        destination,
                        RegisterMemIndex::Register(RegisterIndex(CALLBACK_REGISTER))
                    );
                    self.byte_code[*jump] = BrilligOpcode::Mov {
                        destination: RegisterMemIndex::Register(RegisterIndex(CALLBACK_REGISTER)),
                        source: RegisterMemIndex::Constant(FieldElement::from((jump + 2) as i128)),
                    };
                }
                _ => unreachable!(),
            }
        }
    }

    fn link_with(&mut self, obj: &BrilligArtefact) {
        if obj.byte_code.is_empty() {
            panic!("ICE: unresolved symbol");
        }
        if self.byte_code.is_empty() {
            self.byte_code.push(BrilligOpcode::JMP { destination: PREFIX_LEN });
            self.byte_code.push(BrilligOpcode::Trap);
            self.byte_code.push(BrilligOpcode::Stop);
        }
        let offset = self.byte_code.len();
        for i in &obj.to_fix {
            self.to_fix.push((i.0 + offset, i.1));
        }
        for i in &obj.blocks {
            self.blocks.insert(*i.0, i.1 + offset);
        }
        self.byte_code.extend_from_slice(&obj.byte_code);
    }

    pub(crate) fn link(&mut self, ctx: &SsaContext, obj: &BrilligArtefact) -> Vec<BrilligOpcode> {
        self.link_with(obj);
        let main_len = self.byte_code.len();
        let mut queue: Vec<NodeId> = obj.functions_to_process.clone().into_iter().collect();
        while let Some(func) = queue.pop() {
            if let Some(ssa_func) = ctx.try_get_ssa_func(func) {
                if !self.blocks.contains_key(&ssa_func.entry_block) {
                    let obj = &ssa_func.obj;
                    self.link_with(obj);
                    let mut functions: Vec<NodeId> =
                        obj.functions_to_process.clone().into_iter().collect();
                    queue.append(&mut functions);
                }
            }
        }
        self.fix_jumps(main_len);
        self.byte_code.clone()
    }
}
#[derive(Default)]
pub(crate) struct BrilligGen {
    obj: BrilligArtefact,
    max_register: usize,
    functions: HashMap<NodeId, usize>,
    noir_call: Vec<NodeId>,
}

impl BrilligGen {
    /// Generate compilation object from ssa code
    pub(crate) fn compile(
        ctx: &SsaContext,
        block: BlockId,
    ) -> Result<BrilligArtefact, RuntimeError> {
        let mut brillig = BrilligGen::default();
        brillig.process_blocks(ctx, block)?;
        Ok(brillig.obj)
    }

    /// Adds a brillig instruction to the brillig code base
    fn push_code(&mut self, code: BrilligOpcode) {
        self.obj.byte_code.push(code);
    }

    fn code_len(&self) -> usize {
        self.obj.byte_code.len()
    }

    fn get_tmp_register(&mut self) -> RegisterIndex {
        self.max_register += 1;
        RegisterIndex(self.max_register)
    }

    /// handle Phi instructions by adding a mov instruction
    fn handle_phi_instructions(&mut self, current: BlockId, left: BlockId, ctx: &SsaContext) {
        if matches!(ctx[left].kind, BlockType::ForJoin | BlockType::IfJoin) {
            for i in &ctx[left].instructions {
                if let Some(ins) = ctx.try_get_instruction(*i) {
                    match &ins.operation {
                        Operation::Nop => continue,
                        Operation::Phi { root: _, block_args } => {
                            for (id, bid) in block_args {
                                if *bid == current {
                                    let destination = self.node_2_register(ctx, ins.id);
                                    let source = self.node_2_register(ctx, *id);
                                    self.push_code(BrilligOpcode::Mov { destination, source });
                                }
                            }
                        }
                        _ => break,
                    }
                }
            }
        }
    }

    fn process_blocks(&mut self, ctx: &SsaContext, current: BlockId) -> Result<(), RuntimeError> {
        let mut queue = vec![current]; //Stack of elements to visit

        while let Some(current) = queue.pop() {
            let children = self.process_block(ctx, current)?;

            let mut add_to_queue = |block_id: BlockId| {
                if !block_id.is_dummy() && !queue.contains(&block_id) {
                    let block = &ctx[block_id];
                    if !block.is_join() || block.dominator == Some(current) {
                        queue.push(block_id);
                    }
                }
            };
            for i in children {
                add_to_queue(i);
            }
        }
        Ok(())
    }

    // Generate brillig code from ssa instructions of the block
    fn process_block(
        &mut self,
        ctx: &SsaContext,
        block_id: BlockId,
    ) -> Result<Vec<BlockId>, RuntimeError> {
        let block = &ctx[block_id];
        let start = self.obj.byte_code.len();

        //process block instructions, except the last one
        for i in block.instructions.iter().take(block.instructions.len() - 1) {
            let ins = ctx.try_get_instruction(*i).expect("instruction in instructions list");
            self.instruction_to_bc(ctx, ins)?;
        }

        // Jump to the next block
        let jump = block
            .instructions
            .last()
            .and_then(|i| {
                let ins = ctx.try_get_instruction(*i).expect("instruction in instructions list");
                match ins.operation {
                    Operation::Jne(cond, target) => {
                        let condition = self.node_2_register(ctx, cond);
                        Some((BrilligOpcode::JMPIFNOT { condition, destination: 0 }, target))
                    }
                    Operation::Jeq(cond, target) => {
                        let condition = self.node_2_register(ctx, cond);
                        Some((BrilligOpcode::JMPIF { condition, destination: 0 }, target))
                    }
                    Operation::Jmp(target) => Some((BrilligOpcode::JMP { destination: 0 }, target)),
                    _ => {
                        self.instruction_to_bc(ctx, ins).expect("Could not compile to brillig");
                        None
                    }
                }
            })
            .or_else(|| block.left.map(|left| (BrilligOpcode::JMP { destination: 0 }, left)));
        if let Some(left) = block.left {
            self.handle_phi_instructions(block_id, left, ctx);
        }
        if let Some((jmp, target)) = jump {
            self.obj.to_fix.push((self.code_len(), target));
            self.push_code(jmp);
        }

        let mut result = Vec::new();
        if ctx.get_if_condition(block).is_some() {
            //find exit node:
            let exit = block::find_join(ctx, block.id);
            assert!(ctx[exit].kind == BlockType::IfJoin);
            result.push(exit);
        }
        if let Some(right) = block.right {
            result.push(right);
        }
        if let Some(left) = block.left {
            result.push(left);
        } else {
            self.obj.to_fix.push((self.code_len(), BlockId::dummy()));
            self.push_code(BrilligOpcode::JMP { destination: 0 });
        }

        self.obj.blocks.insert(block_id, start);
        Ok(result)
    }

    /// Converts ssa instruction to brillig
    fn instruction_to_bc(
        &mut self,
        ctx: &SsaContext,
        ins: &Instruction,
    ) -> Result<(), RuntimeError> {
        match &ins.operation {
            Operation::Binary(bin) => {
                self.binary(ctx, bin, ins.id, ins.res_type);
            }
            Operation::Cast(_) => {
                return Err(RuntimeErrorKind::Unimplemented(
                    "Operation not supported in unsafe functions".to_string(),
                )
                .into());
            }
            Operation::Truncate { .. } => unreachable!("Brillig does not require an overflow pass"),
            Operation::Not(_) => todo!(), // bitwise not
            Operation::Constrain(a, _) => {
                let condition = self.node_2_register(ctx, *a);
                self.push_code(BrilligOpcode::JMPIFNOT { condition, destination: 1 });
            }
            Operation::Jne(_, _) | Operation::Jeq(_, _) | Operation::Jmp(_) => {
                unreachable!("a jump can only be at the very end of a block")
            }
            Operation::Phi { .. } => (),
            Operation::Call { .. } => {
                if !self.noir_call.is_empty() {
                    //TODO to fix
                    return Err(RuntimeErrorKind::UnstructuredError {
                        message: "Error calling function".to_string(),
                    }
                    .into());
                }
                assert!(self.noir_call.is_empty());
                self.noir_call.push(ins.id);
                self.try_process_call(ctx);
            }
            Operation::Return(ret) => match ret.len() {
                0 => (),
                1 => {
                    if !ret[0].is_dummy() {
                        let ret_register = self.node_2_register(ctx, ret[0]);
                        self.push_code(BrilligOpcode::Mov {
                            destination: RegisterMemIndex::Register(RegisterIndex(0)),
                            source: ret_register,
                        });
                    }
                }
                _ => {
                    for (i, node) in ret.iter().enumerate() {
                        let ret_register = self.node_2_register(ctx, *node);
                        self.push_code(BrilligOpcode::Mov {
                            destination: RegisterMemIndex::Register(RegisterIndex(i)),
                            source: ret_register,
                        });
                    }
                }
            },
            Operation::Result { call_instruction, .. } => {
                assert!(!self.noir_call.is_empty());
                assert_eq!(*call_instruction, self.noir_call[0]);
                self.noir_call.push(ins.id);
                self.try_process_call(ctx);
            }
            Operation::Cond { .. } => unreachable!("Brillig does not require the reduction pass"),
            Operation::Load { array_id, index, .. } => {
                let idx_reg = self.node_2_register(ctx, *index);
                let array_id_reg =
                    RegisterMemIndex::Constant(FieldElement::from(array_id.to_u32() as i128));
                let ins_reg = self.node_2_register(ctx, ins.id);
                self.push_code(BrilligOpcode::Load {
                    destination: ins_reg,
                    array_id_reg,
                    index: idx_reg,
                });
            }
            Operation::Store { array_id, index, value, .. } => {
                let idx_reg = self.node_2_register(ctx, *index);
                let array_id_reg =
                    RegisterMemIndex::Constant(FieldElement::from(array_id.to_u32() as i128));
                let source = self.node_2_register(ctx, *value);
                self.push_code(BrilligOpcode::Store { source, array_id_reg, index: idx_reg });
            }
            Operation::Intrinsic(_, _) => {
                return Err(RuntimeErrorKind::Unimplemented(
                    "Operation not supported in unsafe functions".to_string(),
                )
                .into());
            }
            Operation::UnsafeCall { func, arguments, returned_values, .. } => {
                self.unsafe_call(ctx, *func, arguments, returned_values)
            }
            Operation::Nop => (),
        }
        Ok(())
    }

    fn node_2_register(&mut self, ctx: &SsaContext, a: NodeId) -> RegisterMemIndex //register-value enum
    {
        let a_register = a.0.into_raw_parts().0;
        assert_ne!(a_register, CALLBACK_REGISTER);
        match &ctx[a] {
            NodeObject::Variable(_) => {
                if a_register > self.max_register {
                    self.max_register = a_register;
                }
                let reg_node = RegisterMemIndex::Register(RegisterIndex(a_register));
                if let Some(array) = Memory::deref(ctx, a) {
                    self.push_code(BrilligOpcode::Mov {
                        destination: reg_node,
                        source: RegisterMemIndex::Constant(FieldElement::from(
                            array.to_u32() as i128
                        )),
                    });
                }
                reg_node
            }
            crate::ssa::node::NodeObject::Instr(_) => {
                if a_register > self.max_register {
                    self.max_register = a_register;
                }
                RegisterMemIndex::Register(RegisterIndex(a_register))
            }
            NodeObject::Const(c) => RegisterMemIndex::Constant(FieldElement::from_be_bytes_reduce(
                &c.value.to_bytes_be(),
            )),
            NodeObject::Function(_, _, _) => todo!(),
        }
    }

    fn binary(&mut self, ctx: &SsaContext, binary: &Binary, id: NodeId, object_type: ObjectType) {
        let lhs = self.node_2_register(ctx, binary.lhs);
        let rhs = self.node_2_register(ctx, binary.rhs);
        let result_type = object_type_2_typ(object_type);
        let result = self.node_2_register(ctx, id).to_register_index().unwrap();

        match &binary.operator {
        BinaryOp::Add => {
            self.push_code(BrilligOpcode::BinaryOp {
                lhs,
                rhs,
                result_type,
                op: brillig_bytecode::BinaryOp::Add,
                result,
            });
        }
        BinaryOp::SafeAdd => todo!(),
        BinaryOp::Sub { .. } => self.push_code(BrilligOpcode::BinaryOp {
            lhs,
            rhs,
            result_type,
            op: brillig_bytecode::BinaryOp::Sub,
            result,
        }),
        BinaryOp::SafeSub { .. } => todo!(),
        BinaryOp::Mul => self.push_code(BrilligOpcode::BinaryOp {
            lhs,
            rhs,
            result_type,
            op: brillig_bytecode::BinaryOp::Mul,
            result,
        }),
        BinaryOp::SafeMul => todo!(),
        BinaryOp::Urem(_) => {
            let q = self.get_tmp_register();
            self.push_code(BrilligOpcode::BinaryOp {
                lhs,
                rhs,
                result_type,
                op: brillig_bytecode::BinaryOp::Div,
                result:q,
            });
            self.push_code(BrilligOpcode::BinaryOp {
                result_type,
                lhs: RegisterMemIndex::Register(q),
                rhs,
                op: brillig_bytecode::BinaryOp::Mul,
                result: q,
            });
            self.push_code(BrilligOpcode::BinaryOp { result_type, op: brillig_bytecode::BinaryOp::Sub, lhs, rhs: RegisterMemIndex::Register(q), result });
        }
        BinaryOp::Srem(_) => todo!(),
        BinaryOp::Udiv(_) |
        BinaryOp::Sdiv(_) |
        BinaryOp::Div(_) => {
            self.push_code(BrilligOpcode::BinaryOp {
                lhs,
                rhs,
                result_type,
                op: brillig_bytecode::BinaryOp::Div,
                result,
            });
        },
        BinaryOp::Eq => {
            self.push_code(BrilligOpcode::BinaryOp { result_type: BrilligType::Unsigned { bit_size: 1 }, op: brillig_bytecode::BinaryOp::Cmp(brillig_bytecode::Comparison::Eq
        ), lhs, rhs, result});
        }, //a==b => is_zero()
        BinaryOp::Ne =>
     {
        self.push_code(BrilligOpcode::BinaryOp { result_type: BrilligType::Unsigned { bit_size: 1 }, op: brillig_bytecode::BinaryOp::Cmp(brillig_bytecode::Comparison::Eq
        ), lhs, rhs, result});
        self.push_code(
            BrilligOpcode::BinaryOp { result_type: BrilligType::Unsigned { bit_size: 1 }, op: brillig_bytecode::BinaryOp::Sub, lhs: RegisterMemIndex::Constant(FieldElement::one())
            , rhs: RegisterMemIndex::Register(result), result}
        );
     }
           // comparison
        BinaryOp::Ule |//<= = >= , <
        BinaryOp::Lte |
        BinaryOp::Sle => {
            //a<=b : !b<a
            let t = self.get_tmp_register();
            //b<a .. todo
            self.push_code(BrilligOpcode::BinaryOp { result_type, op: brillig_bytecode::BinaryOp::Sub,
            lhs: RegisterMemIndex::Constant(FieldElement::one()),
            rhs: RegisterMemIndex::Register(t),
            result,});
        },
        BinaryOp::Ult |
        BinaryOp::Slt |
        BinaryOp::Lt => todo!(), // a<b <=> ! b<=a 
        BinaryOp::And => todo!(),       //bitwise
        BinaryOp::Or => todo!(),
        BinaryOp::Xor => todo!(),
        BinaryOp::Shl => {
            todo!(); //ssa remove it during overflow.. can't we simplify as well?
        },
        BinaryOp::Shr(_) => todo!(),    //ssa remove it during overflow..
        BinaryOp::Assign => unreachable!(),
    }
    }

    fn get_oracle_abi(
        &mut self,
        ctx: &SsaContext,
        funct: &SsaFunction,
        arguments: &Vec<NodeId>,
        returned_values: &Vec<NodeId>,
    ) -> (Vec<OracleInput>, Vec<OracleOutput>) {
        let mut inputs = Vec::new();
        for (param, arg) in funct.arguments.iter().zip(arguments) {
<<<<<<< HEAD
            let len = if let Some(a) = Memory::deref(ctx, param.0) { ctx.mem[a].len } else { 0 };
            abi.push(OracleInput::Array {
                start: self.node_2_register(ctx, *arg),
                length: len as usize,
            })
=======
            let input = if let Some(a) = Memory::deref(ctx, param.0) {
                OracleInput::Array {
                    start: RegisterMemIndex::Constant(a.to_field_element()),
                    length: ctx.mem[a].len as usize,
                }
            } else {
                OracleInput::RegisterMemIndex(self.node_2_register(ctx, *arg))
            };
            inputs.push(input);
        }
        let mut outputs = Vec::new();
        for (res, ret) in funct.result_types.iter().zip(returned_values) {
            let output = if let ObjectType::ArrayPointer(a) = res {
                OracleOutput::Array {
                    start: RegisterMemIndex::Constant(a.to_field_element()),
                    length: ctx.mem[*a].len as usize,
                }
            } else {
                OracleOutput::RegisterIndex(
                    self.node_2_register(ctx, *ret).to_register_index().unwrap(),
                )
            };
            outputs.push(output);
>>>>>>> f2ce2234
        }
        (inputs, outputs)
    }

    fn unsafe_call(
        &mut self,
        ctx: &SsaContext,
        func: NodeId,
        arguments: &Vec<NodeId>,
        returned_values: &Vec<NodeId>,
    ) {
        if let Some(func_id) = ctx.try_get_func_id(func) {
            let ssa_func = ctx.ssa_func(func_id).unwrap();
            match ssa_func.kind.clone() {
                RuntimeType::Oracle(name) => {
                    let mut outputs = Vec::new();
                    for i in returned_values {
                        outputs.push(self.node_2_register(ctx, *i).to_register_index().unwrap());
                    }
                    let abi = self.get_oracle_abi(ctx, ssa_func, arguments, returned_values);
                    self.push_code(brillig_bytecode::Opcode::Oracle(OracleData {
                        name,
                        inputs: abi.0,
                        input_values: Vec::new(),
                        outputs: abi.1,
                        output_values: Vec::new(),
                    }));
                }
                RuntimeType::Unsafe | RuntimeType::Acvm => {
                    // we need to have a place for the functions
                    let func_adr =
                        if let Some(func_adr) = self.functions.get(&func) { *func_adr } else { 0 };
                    //mov inputs to function arguments:
                    for (input, arg) in ssa_func.arguments.iter().zip(arguments) {
                        let arg_reg = self.node_2_register(ctx, *arg);
                        let in_reg = self.node_2_register(ctx, input.0);
                        self.push_code(brillig_bytecode::Opcode::Mov {
                            destination: in_reg,
                            source: arg_reg,
                        });
                    }
                    self.obj.to_fix.push((self.code_len(), BlockId::dummy()));
                    self.push_code(brillig_bytecode::Opcode::Mov {
                        destination: RegisterMemIndex::Register(RegisterIndex(CALLBACK_REGISTER)),
                        source: RegisterMemIndex::Constant(FieldElement::zero()),
                    });

                    if func_adr == 0 {
                        self.obj.to_fix.push((self.code_len(), ssa_func.entry_block));
                        self.obj.functions_to_process.insert(func);
                    }
                    self.push_code(brillig_bytecode::Opcode::JMP { destination: func_adr });
                    // reset the call_back
                    self.push_code(brillig_bytecode::Opcode::Mov {
                        destination: RegisterMemIndex::Register(RegisterIndex(CALLBACK_REGISTER)),
                        source: RegisterMemIndex::Constant(FieldElement::from(
                            (PREFIX_LEN - 1) as i128,
                        )),
                    });
                    //result is in register 0
                    if returned_values.len() == 1 {
                        let first = self.node_2_register(ctx, *returned_values.first().unwrap());
                        self.push_code(brillig_bytecode::Opcode::Mov {
                            destination: first,
                            source: RegisterMemIndex::Register(RegisterIndex(0)),
                        });
                    }
                }
            }
        }
    }

    fn try_process_call(&mut self, ctx: &SsaContext) {
        if let Some(call_id) = self.noir_call.first() {
            if let Some(call) = ctx.try_get_instruction(*call_id) {
                dbg!(&call);
                if let Operation::Call { func, arguments, .. } = &call.operation {
                    if let Some(func_id) = ctx.try_get_func_id(*func) {
                        let ssa_func = ctx.ssa_func(func_id).unwrap();
                        dbg!(&ssa_func.name);
                        dbg!(&ssa_func.result_types);
                        dbg!(&self.noir_call);
                        if self.noir_call.len() == ssa_func.result_types.len() + 1 {
                            let returned_values = &self.noir_call[1..];
                            self.unsafe_call(ctx, *func, arguments, &returned_values.to_vec());
                            self.noir_call.clear();
                        }
                    }
                }
            }
        }
    }
}

fn object_type_2_typ(object_type: ObjectType) -> BrilligType {
    match object_type {
        ObjectType::Numeric(NumericType::NativeField) => BrilligType::Field,
        ObjectType::Numeric(NumericType::Unsigned(s)) => BrilligType::Unsigned { bit_size: s },
        ObjectType::Numeric(NumericType::Signed(s)) => BrilligType::Signed { bit_size: s },
        ObjectType::ArrayPointer(_) => todo!(),
        ObjectType::Function => todo!(),
        ObjectType::NotAnObject => todo!(),
    }
}

pub(crate) fn directive_invert() -> Vec<BrilligOpcode> {
    vec![
        BrilligOpcode::JMPIFNOT {
            condition: RegisterMemIndex::Register(RegisterIndex(0)),
            destination: 2,
        },
        BrilligOpcode::BinaryOp {
            result_type: BrilligType::Field,
            op: brillig_bytecode::BinaryOp::Div,
            lhs: RegisterMemIndex::Constant(FieldElement::one()),
            rhs: RegisterMemIndex::Register(RegisterIndex(0)),
            result: RegisterIndex(0),
        },
    ]
}<|MERGE_RESOLUTION|>--- conflicted
+++ resolved
@@ -500,13 +500,6 @@
     ) -> (Vec<OracleInput>, Vec<OracleOutput>) {
         let mut inputs = Vec::new();
         for (param, arg) in funct.arguments.iter().zip(arguments) {
-<<<<<<< HEAD
-            let len = if let Some(a) = Memory::deref(ctx, param.0) { ctx.mem[a].len } else { 0 };
-            abi.push(OracleInput::Array {
-                start: self.node_2_register(ctx, *arg),
-                length: len as usize,
-            })
-=======
             let input = if let Some(a) = Memory::deref(ctx, param.0) {
                 OracleInput::Array {
                     start: RegisterMemIndex::Constant(a.to_field_element()),
@@ -530,7 +523,6 @@
                 )
             };
             outputs.push(output);
->>>>>>> f2ce2234
         }
         (inputs, outputs)
     }
