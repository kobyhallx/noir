use crate::{
    errors::{RuntimeError, RuntimeErrorKind},
    ssa::{acir_gen::expression_to_witness, builtin::Endian},
    Evaluator,
};
use acvm::{
    acir::{
        circuit::{
            directives::{Directive, QuotientDirective},
            opcodes::{BlackBoxFuncCall, FunctionInput, Opcode as AcirOpcode},
        },
        native_types::{Expression, Witness},
    },
    FieldElement,
};
use num_bigint::BigUint;
use num_traits::One;
use std::{
    cmp::Ordering,
    ops::{Mul, Neg},
};

// Code in this file, will generate constraints without
// using only the Evaluator and ACIR Expression types

pub(crate) fn mul_with_witness(
    evaluator: &mut Evaluator,
    a: &Expression,
    b: &Expression,
) -> Expression {
    let a_arith;
    let a_arith = if !a.mul_terms.is_empty() && !b.is_const() {
        let a_witness = evaluator.create_intermediate_variable(a.clone());
        a_arith = Expression::from(a_witness);
        &a_arith
    } else {
        a
    };
    let b_arith;
    let b_arith = if !b.mul_terms.is_empty() && !a.is_const() {
        if a == b {
            a_arith
        } else {
            let b_witness = evaluator.create_intermediate_variable(b.clone());
            b_arith = Expression::from(b_witness);
            &b_arith
        }
    } else {
        b
    };
    mul(a_arith, b_arith)
}

//a*b
pub(crate) fn mul(a: &Expression, b: &Expression) -> Expression {
    if a.is_const() {
        return b * a.q_c;
    } else if b.is_const() {
        return a * b.q_c;
    } else if !(a.is_linear() && b.is_linear()) {
        unreachable!("Can only multiply linear terms");
    }

    let mut output = Expression::from_field(a.q_c * b.q_c);

    //TODO to optimize...
    for lc in &a.linear_combinations {
        let single = single_mul(lc.1, b);
        output = add(&output, lc.0, &single);
    }

    //linear terms
    let mut i1 = 0; //a
    let mut i2 = 0; //b
    while i1 < a.linear_combinations.len() && i2 < b.linear_combinations.len() {
        let coeff_a = b.q_c * a.linear_combinations[i1].0;
        let coeff_b = a.q_c * b.linear_combinations[i2].0;
        match a.linear_combinations[i1].1.cmp(&b.linear_combinations[i2].1) {
            Ordering::Greater => {
                if coeff_b != FieldElement::zero() {
                    output.linear_combinations.push((coeff_b, b.linear_combinations[i2].1));
                }
                i2 += 1;
            }
            Ordering::Less => {
                if coeff_a != FieldElement::zero() {
                    output.linear_combinations.push((coeff_a, a.linear_combinations[i1].1));
                }
                i1 += 1;
            }
            Ordering::Equal => {
                if coeff_a + coeff_b != FieldElement::zero() {
                    output
                        .linear_combinations
                        .push((coeff_a + coeff_b, a.linear_combinations[i1].1));
                }

                i1 += 1;
                i2 += 1;
            }
        }
    }
    while i1 < a.linear_combinations.len() {
        let coeff_a = b.q_c * a.linear_combinations[i1].0;
        output.linear_combinations.push((coeff_a, a.linear_combinations[i1].1));
        i1 += 1;
    }
    while i2 < b.linear_combinations.len() {
        let coeff_b = a.q_c * b.linear_combinations[i2].0;
        output.linear_combinations.push((coeff_b, b.linear_combinations[i2].1));
        i2 += 1;
    }

    output
}

// returns a - k*b
pub(crate) fn subtract(a: &Expression, k: FieldElement, b: &Expression) -> Expression {
    add(a, k.neg(), b)
}

// returns a + k*b
// TODO: possibly rename to add_mul
// TODO also check why we are doing all of this complicated logic with i1 and i2
// TODO in either case, we can put this in ACIR, if its useful
pub(crate) fn add(a: &Expression, k: FieldElement, b: &Expression) -> Expression {
    if a.is_const() {
        return (b * k) + a.q_c;
    } else if b.is_const() {
        return a.clone() + (k * b.q_c);
    }

    let mut output = Expression::from_field(a.q_c + k * b.q_c);

    //linear combinations
    let mut i1 = 0; //a
    let mut i2 = 0; //b
    while i1 < a.linear_combinations.len() && i2 < b.linear_combinations.len() {
        match a.linear_combinations[i1].1.cmp(&b.linear_combinations[i2].1) {
            Ordering::Greater => {
                let coeff = b.linear_combinations[i2].0 * k;
                if coeff != FieldElement::zero() {
                    output.linear_combinations.push((coeff, b.linear_combinations[i2].1));
                }
                i2 += 1;
            }
            Ordering::Less => {
                output.linear_combinations.push(a.linear_combinations[i1]);
                i1 += 1;
            }
            Ordering::Equal => {
                let coeff = a.linear_combinations[i1].0 + b.linear_combinations[i2].0 * k;
                if coeff != FieldElement::zero() {
                    output.linear_combinations.push((coeff, a.linear_combinations[i1].1));
                }
                i2 += 1;
                i1 += 1;
            }
        }
    }
    while i1 < a.linear_combinations.len() {
        output.linear_combinations.push(a.linear_combinations[i1]);
        i1 += 1;
    }
    while i2 < b.linear_combinations.len() {
        let coeff = b.linear_combinations[i2].0 * k;
        if coeff != FieldElement::zero() {
            output.linear_combinations.push((coeff, b.linear_combinations[i2].1));
        }
        i2 += 1;
    }

    //mul terms

    i1 = 0; //a
    i2 = 0; //b

    while i1 < a.mul_terms.len() && i2 < b.mul_terms.len() {
        match (a.mul_terms[i1].1, a.mul_terms[i1].2).cmp(&(b.mul_terms[i2].1, b.mul_terms[i2].2)) {
            Ordering::Greater => {
                let coeff = b.mul_terms[i2].0 * k;
                if coeff != FieldElement::zero() {
                    output.mul_terms.push((coeff, b.mul_terms[i2].1, b.mul_terms[i2].2));
                }
                i2 += 1;
            }
            Ordering::Less => {
                output.mul_terms.push(a.mul_terms[i1]);
                i1 += 1;
            }
            Ordering::Equal => {
                let coeff = a.mul_terms[i1].0 + b.mul_terms[i2].0 * k;
                if coeff != FieldElement::zero() {
                    output.mul_terms.push((coeff, a.mul_terms[i1].1, a.mul_terms[i1].2));
                }
                i2 += 1;
                i1 += 1;
            }
        }
    }
    while i1 < a.mul_terms.len() {
        output.mul_terms.push(a.mul_terms[i1]);
        i1 += 1;
    }

    while i2 < b.mul_terms.len() {
        let coeff = b.mul_terms[i2].0 * k;
        if coeff != FieldElement::zero() {
            output.mul_terms.push((coeff, b.mul_terms[i2].1, b.mul_terms[i2].2));
        }
        i2 += 1;
    }

    output
}

// returns w*b.linear_combinations
pub(crate) fn single_mul(w: Witness, b: &Expression) -> Expression {
    let mut output = Expression::default();
    let mut i1 = 0;
    while i1 < b.linear_combinations.len() {
        if (w, b.linear_combinations[i1].1) < (b.linear_combinations[i1].1, w) {
            output.mul_terms.push((b.linear_combinations[i1].0, w, b.linear_combinations[i1].1));
        } else {
            output.mul_terms.push((b.linear_combinations[i1].0, b.linear_combinations[i1].1, w));
        }
        i1 += 1;
    }
    output
}

pub(crate) fn boolean(witness: Witness) -> Expression {
    Expression {
        mul_terms: vec![(FieldElement::one(), witness, witness)],
        linear_combinations: vec![(-FieldElement::one(), witness)],
        q_c: FieldElement::zero(),
    }
}

pub(crate) fn boolean_expr(expr: &Expression, evaluator: &mut Evaluator) -> Expression {
    subtract(&mul_with_witness(evaluator, expr, expr), FieldElement::one(), expr)
}

//constrain witness a to be num_bits-size integer, i.e between 0 and 2^num_bits-1
pub(crate) fn range_constraint(
    witness: Witness,
    num_bits: u32,
    evaluator: &mut Evaluator,
) -> Result<(), RuntimeErrorKind> {
    if num_bits == 1 {
        // Add a bool gate
        let bool_constraint = boolean(witness);
        evaluator.push_opcode(AcirOpcode::Arithmetic(bool_constraint))?;
    } else if num_bits == FieldElement::max_num_bits() {
        // Don't apply any constraints if the range is for the maximum number of bits
        let message = format!(
            "All Witnesses are by default u{}. Applying this type does not apply any constraints.",
            FieldElement::max_num_bits()
        );
        return Err(RuntimeErrorKind::UnstructuredError { message });
    } else if num_bits % 2 == 1 {
        // Note if the number of bits is odd, then Barretenberg will panic
        // new witnesses; r is constrained to num_bits-1 and b is 1 bit
        let r_witness = evaluator.add_witness_to_cs();
        let b_witness = evaluator.add_witness_to_cs();
        let exp_big = BigUint::from(2_u128).pow(num_bits - 1);
        let exp = FieldElement::from_be_bytes_reduce(&exp_big.to_bytes_be());
        evaluator.push_opcode(AcirOpcode::Directive(Directive::Quotient(QuotientDirective {
            a: Expression::from(witness),
            b: Expression::from_field(exp),
            q: b_witness,
            r: r_witness,
            predicate: None,
<<<<<<< HEAD
        })))?;
=======
        })));
>>>>>>> cceaca01

        try_range_constraint(r_witness, num_bits - 1, evaluator);
        try_range_constraint(b_witness, 1, evaluator);

        //Add the constraint a = r + 2^N*b
        let mut f = FieldElement::from(2_i128);
        f = f.pow(&FieldElement::from((num_bits - 1) as i128));
        let res = add(&r_witness.into(), f, &b_witness.into());
        let my_constraint = add(&res, -FieldElement::one(), &witness.into());
        evaluator.push_opcode(AcirOpcode::Arithmetic(my_constraint))?;
    } else {
        let gate = AcirOpcode::BlackBoxFuncCall(BlackBoxFuncCall::RANGE {
            input: FunctionInput { witness, num_bits },
        });
        evaluator.push_opcode(gate)?;
    }

    Ok(())
}

// returns a witness of a>=b
pub(crate) fn bound_check(
    a: &Expression,
    b: &Expression,
    max_bits: u32,
    evaluator: &mut Evaluator,
) -> Result<Witness, RuntimeError> {
    assert!(max_bits + 1 < FieldElement::max_num_bits()); //n.b what we really need is 2^{max_bits+1}<p
    let mut sub = subtract(a, FieldElement::one(), b);
    let two = FieldElement::from(2_i128);
    let two_s = two.pow(&FieldElement::from(max_bits as i128));
    sub.q_c += two_s;
    let q_witness = evaluator.add_witness_to_cs();
    let r_witness = evaluator.add_witness_to_cs();
    //2^s+a-b=q*2^s +r
    let expr = add(&r_witness.into(), two_s, &q_witness.into());
<<<<<<< HEAD
    evaluator.push_opcode(AcirOpcode::Arithmetic(subtract(&sub, FieldElement::one(), &expr)))?;
=======
    evaluator.push_opcode(AcirOpcode::Arithmetic(subtract(&sub, FieldElement::one(), &expr)));
>>>>>>> cceaca01
    evaluator.push_opcode(AcirOpcode::Directive(Directive::Quotient(QuotientDirective {
        a: sub,
        b: Expression::from_field(two_s),
        q: q_witness,
        r: r_witness,
        predicate: None,
<<<<<<< HEAD
    })))?;
=======
    })));
>>>>>>> cceaca01
    try_range_constraint(r_witness, max_bits, evaluator);
    evaluator.push_opcode(AcirOpcode::Arithmetic(boolean(q_witness)))?;
    Ok(q_witness)
}

// Generate constraints that are satisfied iff
// a < b , when offset is 1, or
// a <= b, when offset is 0
// bits is the bit size of a and b (or an upper bound of the bit size)
///////////////
// a<=b is done by constraining b-a to a bit size of 'bits':
// if a<=b, 0 <= b-a <= b < 2^bits
// if a>b, b-a = p+b-a > p-2^bits >= 2^bits  (if log(p) >= bits + 1)
// n.b: we do NOT check here that a and b are indeed 'bits' size
// a < b <=> a+1<=b
pub(crate) fn bound_constraint_with_offset(
    a: &Expression,
    b: &Expression,
    offset: &Expression,
    bits: u32,
    evaluator: &mut Evaluator,
) -> Result<(), RuntimeError> {
    assert!(
        bits < FieldElement::max_num_bits(),
        "range check with bit size of the prime field is not implemented yet"
    );

    let mut aof = add(a, FieldElement::one(), offset);

    if b.is_const() && b.q_c.fits_in_u128() {
        let f = if *offset == Expression::one() {
            aof = a.clone();
            assert!(b.q_c.to_u128() >= 1);
            b.q_c.to_u128() - 1
        } else {
            b.q_c.to_u128()
        };

        if f < 3 {
            match f {
                0 => {
                    evaluator.push_opcode(AcirOpcode::Arithmetic(aof))?;
                }
                1 => {
                    let expr = boolean_expr(&aof, evaluator);
                    evaluator.push_opcode(AcirOpcode::Arithmetic(expr))?;
                }
                2 => {
                    let y = expression_to_witness(boolean_expr(&aof, evaluator), evaluator);
                    let two = FieldElement::from(2_i128);
                    let y_expr = y.into();
                    let eee = subtract(&mul_with_witness(evaluator, &aof, &y_expr), two, &y_expr);
                    evaluator.push_opcode(AcirOpcode::Arithmetic(eee))?;
                }
                _ => unreachable!(),
            }
            return Ok(());
        }
        let bit_size = bit_size_u128(f);
        if bit_size < 128 {
            let r = (1_u128 << bit_size) - f - 1;
            assert!(bits + bit_size < FieldElement::max_num_bits()); //we need to ensure a+r does not overflow
            let aor = add(&aof, FieldElement::from(r), &Expression::one());
            let witness = expression_to_witness(aor, evaluator);
            try_range_constraint(witness, bit_size, evaluator);
            return Ok(());
        }
    }

    let sub_expression = subtract(b, FieldElement::one(), &aof); //b-(a+offset)
    let w = expression_to_witness(sub_expression, evaluator);
    try_range_constraint(w, bits, evaluator);
    Ok(())
}

pub(crate) fn try_range_constraint(w: Witness, bits: u32, evaluator: &mut Evaluator) {
    if let Err(err) = range_constraint(w, bits, evaluator) {
        eprintln!("{err}");
    }
}

//decompose lhs onto radix-base with limb_size limbs
pub(crate) fn to_radix_base(
    lhs: &Expression,
    radix: u32,
    limb_size: u32,
    endianness: Endian,
    evaluator: &mut Evaluator,
) -> Result<Vec<Witness>, RuntimeError> {
    // ensure there is no overflow
    let rad = BigUint::from(radix);
    let max = rad.pow(limb_size) - BigUint::one();

    if max < FieldElement::modulus() {
        let (mut result, bytes) = to_radix_little(radix, limb_size, evaluator)?;

        evaluator.push_opcode(AcirOpcode::Directive(Directive::ToLeRadix {
            a: lhs.clone(),
            b: result.clone(),
            radix,
        }))?;

        if endianness == Endian::Big {
            result.reverse();
        }

        evaluator.push_opcode(AcirOpcode::Arithmetic(subtract(
            lhs,
            FieldElement::one(),
            &bytes,
        )))?;
        Ok(result)
    } else {
        let min = rad.pow(limb_size - 1) - BigUint::one();
        assert!(min < FieldElement::modulus());

        let max_bits = max.bits() as u32;
        let a = evaluate_constant_modulo(lhs, radix, max_bits, evaluator)
            .to_witness()
            .expect("Constant expressions should already be simplified");
        let y = subtract(lhs, FieldElement::one(), &Expression::from(a));
        let radix_f = FieldElement::from(radix as i128);
        let y = Expression::default().add_mul(FieldElement::one() / radix_f, &y);
        let mut b = to_radix_base(&y, radix, limb_size - 1, endianness, evaluator)?;
        match endianness {
            Endian::Little => b.insert(0, a),
            Endian::Big => b.push(a),
        }

        Ok(b)
    }
}

//Decomposition into b-base: \sum ai b^i, where 0<=ai<b
// radix: the base, (it is a constant, not a witness)
// num_limbs: the number of elements in the decomposition
// output: (the elements of the decomposition as witness, the sum expression)
pub(crate) fn to_radix_little(
    radix: u32,
    num_limbs: u32,
    evaluator: &mut Evaluator,
) -> Result<(Vec<Witness>, Expression), RuntimeError> {
    let mut digits = Expression::default();
    let mut radix_pow = FieldElement::one();

    let shift = FieldElement::from(radix as i128);
    let mut result = Vec::new();
    let bit_size = bit_size_u32(radix);
    for _ in 0..num_limbs {
        let limb_witness = evaluator.add_witness_to_cs();
        result.push(limb_witness);
        let limb_expr = limb_witness.into();
        digits = add(&digits, radix_pow, &limb_expr);
        radix_pow = radix_pow.mul(shift);

        if 1_u128 << (bit_size - 1) != radix as u128 {
            try_range_constraint(limb_witness, bit_size, evaluator);
        }
        bound_constraint_with_offset(
            &limb_witness.into(),
            &Expression::from_field(shift),
            &Expression::one(),
            bit_size,
            evaluator,
        )?;
    }
    Ok((result, digits))
}

//Returns 1 if lhs < rhs
pub(crate) fn evaluate_cmp(
    lhs: &Expression,
    rhs: &Expression,
    bit_size: u32,
    signed: bool,
    evaluator: &mut Evaluator,
) -> Result<Expression, RuntimeError> {
    if signed {
        //TODO use range_constraints instead of bit decomposition, like in the unsigned case
        let mut sub_expr = subtract(lhs, FieldElement::one(), rhs);
        let two_pow = BigUint::one() << (bit_size + 1);
        sub_expr.q_c += FieldElement::from_be_bytes_reduce(&two_pow.to_bytes_be());
        let bits = to_radix_base(&sub_expr, 2, bit_size + 2, Endian::Little, evaluator)?;
        Ok(bits[(bit_size - 1) as usize].into())
    } else {
        let is_greater = bound_check(lhs, rhs, bit_size, evaluator)?;
        Ok(subtract(&Expression::one(), FieldElement::one(), &is_greater.into()))
    }
}

//truncate lhs (a number whose value requires max_bits) into a rhs-bits number: i.e it returns b such that lhs mod 2^rhs is b
pub(crate) fn evaluate_truncate(
    lhs: &Expression,
    rhs: u32,
    max_bits: u32,
    evaluator: &mut Evaluator,
) -> Result<Expression, RuntimeError> {
    assert!(max_bits > rhs, "max_bits = {max_bits}, rhs = {rhs}");
    let exp_big = BigUint::from(2_u32).pow(rhs);

    //0. Check for constant expression. This can happen through arithmetic simplifications
    if let Some(a_c) = lhs.to_const() {
        let mut a_big = BigUint::from_bytes_be(&a_c.to_be_bytes());
        a_big %= exp_big;
        return Ok(Expression::from(FieldElement::from_be_bytes_reduce(&a_big.to_bytes_be())));
    }
    let exp = FieldElement::from_be_bytes_reduce(&exp_big.to_bytes_be());

    //1. Generate witnesses a,b,c
    let b_witness = evaluator.add_witness_to_cs();
    let c_witness = evaluator.add_witness_to_cs();
    evaluator.push_opcode(AcirOpcode::Directive(Directive::Quotient(QuotientDirective {
        a: lhs.clone(),
        b: Expression::from_field(exp),
        q: c_witness,
        r: b_witness,
        predicate: None,
<<<<<<< HEAD
    })))?;
=======
    })));
>>>>>>> cceaca01

    try_range_constraint(b_witness, rhs, evaluator); //TODO propagate the error using ?
    try_range_constraint(c_witness, max_bits - rhs, evaluator);

    //2. Add the constraint a = b+2^Nc
    let mut f = FieldElement::from(2_i128);
    f = f.pow(&FieldElement::from(rhs as i128));
    let b_arith = b_witness.into();
    let c_arith = c_witness.into();
    let res = add(&b_arith, f, &c_arith); //b+2^Nc
    let my_constraint = add(&res, -FieldElement::one(), lhs);
    evaluator.push_opcode(AcirOpcode::Arithmetic(my_constraint))?;

    Ok(Expression::from(b_witness))
}

//Returns b such that lhs (a number whose value requires max_bits) mod rhs is b
pub(crate) fn evaluate_constant_modulo(
    lhs: &Expression,
    rhs: u32,
    max_bits: u32,
    evaluator: &mut Evaluator,
) -> Expression {
    let modulus = FieldElement::from(rhs as i128);
    let modulus_exp = Expression::from_field(modulus);
    assert_ne!(rhs, 0);
    let modulus_bits = bit_size_u128((rhs - 1) as u128);
    assert!(max_bits >= rhs, "max_bits = {max_bits}, rhs = {rhs}");
    //0. Check for constant expression. This can happen through arithmetic simplifications
    if let Some(a_c) = lhs.to_const() {
        let mut a_big = BigUint::from_bytes_be(&a_c.to_be_bytes());
        a_big %= BigUint::from_bytes_be(&modulus.to_be_bytes());
        return Expression::from(FieldElement::from_be_bytes_reduce(&a_big.to_bytes_be()));
    }

    //1. Generate witnesses b,c
    let b_witness = evaluator.add_witness_to_cs();
    let c_witness = evaluator.add_witness_to_cs();
    evaluator.push_opcode(AcirOpcode::Directive(Directive::Quotient(QuotientDirective {
        a: lhs.clone(),
        b: modulus_exp.clone(),
        q: c_witness,
        r: b_witness,
        predicate: None,
    })));
    bound_constraint_with_offset(
        &Expression::from(b_witness),
        &modulus_exp,
        &Expression::one(),
        modulus_bits,
        evaluator,
    );
    //if rhs is a power of 2, then we avoid this range check as it is redundant with the previous one.
    if rhs & (rhs - 1) != 0 {
        try_range_constraint(b_witness, modulus_bits, evaluator);
    }
    let c_bound = FieldElement::modulus() / BigUint::from(rhs) - BigUint::one();
    try_range_constraint(c_witness, c_bound.bits() as u32, evaluator);

    //2. Add the constraint lhs = b+q*rhs
    let b_arith = b_witness.into();
    let c_arith = c_witness.into();
    let res = add(&b_arith, modulus, &c_arith);
    let my_constraint = add(&res, -FieldElement::one(), lhs);
    evaluator.push_opcode(AcirOpcode::Arithmetic(my_constraint));

    Expression::from(b_witness)
}

pub(crate) fn evaluate_udiv(
    lhs: &Expression,
    rhs: &Expression,
    bit_size: u32,
    predicate: &Expression,
    evaluator: &mut Evaluator,
) -> Result<(Witness, Witness), RuntimeError> {
    let q_witness = evaluator.add_witness_to_cs();
    let r_witness = evaluator.add_witness_to_cs();
    let pa = mul_with_witness(evaluator, lhs, predicate);
    evaluator.push_opcode(AcirOpcode::Directive(Directive::Quotient(QuotientDirective {
        a: lhs.clone(),
        b: rhs.clone(),
        q: q_witness,
        r: r_witness,
        predicate: Some(predicate.clone()),
<<<<<<< HEAD
    })))?;
=======
    })));
>>>>>>> cceaca01

    //r<b
    let r_expr = Expression::from(r_witness);
    try_range_constraint(r_witness, bit_size, evaluator);
    bound_constraint_with_offset(&r_expr, rhs, predicate, bit_size, evaluator)?;
    //range check q<=a
    try_range_constraint(q_witness, bit_size, evaluator);
    // a-b*q-r = 0
    let mut d = mul_with_witness(evaluator, rhs, &Expression::from(q_witness));
    d = add(&d, FieldElement::one(), &Expression::from(r_witness));
    d = mul_with_witness(evaluator, &d, predicate);
    let div_euclidean = subtract(&pa, FieldElement::one(), &d);

    evaluator.push_opcode(AcirOpcode::Arithmetic(div_euclidean))?;
    Ok((q_witness, r_witness))
}

/// Creates a new witness and constrains it to be the inverse of x
pub(crate) fn evaluate_inverse(
    x_witness: Witness,
    predicate: &Expression,
    evaluator: &mut Evaluator,
) -> Result<Witness, RuntimeError> {
    // Create a fresh witness - n.b we could check if x is constant or not
    let inverse_witness = evaluator.add_witness_to_cs();
    evaluator.push_opcode(AcirOpcode::Directive(Directive::Invert {
        x: x_witness,
        result: inverse_witness,
    }))?;

    //x*inverse = 1
    let one = mul(&x_witness.into(), &inverse_witness.into());
    let lhs = mul_with_witness(evaluator, &one, predicate);
    evaluator.push_opcode(AcirOpcode::Arithmetic(subtract(
        &lhs,
        FieldElement::one(),
        predicate,
    )))?;
    Ok(inverse_witness)
}

//Zero Equality gate: returns 1 if x is not null and 0 else
pub(crate) fn evaluate_zero_equality(
    x_witness: Witness,
    evaluator: &mut Evaluator,
) -> Result<Witness, RuntimeError> {
    let m = evaluator.add_witness_to_cs(); //'inverse' of x
    evaluator.push_opcode(AcirOpcode::Directive(Directive::Invert { x: x_witness, result: m }))?;

    //y=x*m         y is 1 if x is not null, and 0 else
    let y_witness = evaluator.add_witness_to_cs();
    evaluator.push_opcode(AcirOpcode::Arithmetic(Expression {
        mul_terms: vec![(FieldElement::one(), x_witness, m)],
        linear_combinations: vec![(-FieldElement::one(), y_witness)],
        q_c: FieldElement::zero(),
    }))?;

    //x=y*x
    let xy = mul(&x_witness.into(), &y_witness.into());
    evaluator.push_opcode(AcirOpcode::Arithmetic(subtract(
        &xy,
        FieldElement::one(),
        &x_witness.into(),
    )))?;
    Ok(y_witness)
}

// Given two lists, `A` and `B` of `Expression`s
// We generate constraints that A and B are equal
// An `Expression` is returned that indicates whether this
// was true.
//
// This method does not check the arrays length.
// We assume this has been checked by the caller.
pub(crate) fn arrays_eq_predicate(
    a_values: &[Expression],
    b_values: &[Expression],
    evaluator: &mut Evaluator,
) -> Result<Expression, RuntimeError> {
    let mut sum = Expression::default();

    for (a_iter, b_iter) in a_values.iter().zip(b_values) {
        let diff_expr = subtract(a_iter, FieldElement::one(), b_iter);

        let diff_witness = evaluator.add_witness_to_cs();

        evaluator.push_opcode(AcirOpcode::Arithmetic(subtract(
            &diff_expr,
            FieldElement::one(),
            &diff_witness.into(),
        )))?;
        //TODO: avoid creating witnesses for diff
        let comp = evaluate_zero_equality(diff_witness, evaluator)?;
        sum = add(&sum, FieldElement::one(), &comp.into());
    }
    Ok(sum)
}

// TODO: An issue should be created for this
pub(crate) fn evaluate_sdiv(
    _lhs: &Expression,
    _rhs: &Expression,
    _evaluator: &mut Evaluator,
) -> (Expression, Expression) {
    todo!();
}

const fn num_bits<T>() -> usize {
    std::mem::size_of::<T>() * 8
}

fn bit_size_u128(a: u128) -> u32 where {
    num_bits::<u128>() as u32 - a.leading_zeros()
}

fn bit_size_u32(a: u32) -> u32 where {
    num_bits::<u32>() as u32 - a.leading_zeros()
}<|MERGE_RESOLUTION|>--- conflicted
+++ resolved
@@ -271,11 +271,7 @@
             q: b_witness,
             r: r_witness,
             predicate: None,
-<<<<<<< HEAD
         })))?;
-=======
-        })));
->>>>>>> cceaca01
 
         try_range_constraint(r_witness, num_bits - 1, evaluator);
         try_range_constraint(b_witness, 1, evaluator);
@@ -312,22 +308,14 @@
     let r_witness = evaluator.add_witness_to_cs();
     //2^s+a-b=q*2^s +r
     let expr = add(&r_witness.into(), two_s, &q_witness.into());
-<<<<<<< HEAD
     evaluator.push_opcode(AcirOpcode::Arithmetic(subtract(&sub, FieldElement::one(), &expr)))?;
-=======
-    evaluator.push_opcode(AcirOpcode::Arithmetic(subtract(&sub, FieldElement::one(), &expr)));
->>>>>>> cceaca01
     evaluator.push_opcode(AcirOpcode::Directive(Directive::Quotient(QuotientDirective {
         a: sub,
         b: Expression::from_field(two_s),
         q: q_witness,
         r: r_witness,
         predicate: None,
-<<<<<<< HEAD
     })))?;
-=======
-    })));
->>>>>>> cceaca01
     try_range_constraint(r_witness, max_bits, evaluator);
     evaluator.push_opcode(AcirOpcode::Arithmetic(boolean(q_witness)))?;
     Ok(q_witness)
@@ -445,7 +433,7 @@
         assert!(min < FieldElement::modulus());
 
         let max_bits = max.bits() as u32;
-        let a = evaluate_constant_modulo(lhs, radix, max_bits, evaluator)
+        let a = evaluate_constant_modulo(lhs, radix, max_bits, evaluator)?
             .to_witness()
             .expect("Constant expressions should already be simplified");
         let y = subtract(lhs, FieldElement::one(), &Expression::from(a));
@@ -545,11 +533,7 @@
         q: c_witness,
         r: b_witness,
         predicate: None,
-<<<<<<< HEAD
     })))?;
-=======
-    })));
->>>>>>> cceaca01
 
     try_range_constraint(b_witness, rhs, evaluator); //TODO propagate the error using ?
     try_range_constraint(c_witness, max_bits - rhs, evaluator);
@@ -572,7 +556,7 @@
     rhs: u32,
     max_bits: u32,
     evaluator: &mut Evaluator,
-) -> Expression {
+) -> Result<Expression, RuntimeError> {
     let modulus = FieldElement::from(rhs as i128);
     let modulus_exp = Expression::from_field(modulus);
     assert_ne!(rhs, 0);
@@ -582,7 +566,7 @@
     if let Some(a_c) = lhs.to_const() {
         let mut a_big = BigUint::from_bytes_be(&a_c.to_be_bytes());
         a_big %= BigUint::from_bytes_be(&modulus.to_be_bytes());
-        return Expression::from(FieldElement::from_be_bytes_reduce(&a_big.to_bytes_be()));
+        return Ok(Expression::from(FieldElement::from_be_bytes_reduce(&a_big.to_bytes_be())));
     }
 
     //1. Generate witnesses b,c
@@ -594,14 +578,14 @@
         q: c_witness,
         r: b_witness,
         predicate: None,
-    })));
+    })))?;
     bound_constraint_with_offset(
         &Expression::from(b_witness),
         &modulus_exp,
         &Expression::one(),
         modulus_bits,
         evaluator,
-    );
+    )?;
     //if rhs is a power of 2, then we avoid this range check as it is redundant with the previous one.
     if rhs & (rhs - 1) != 0 {
         try_range_constraint(b_witness, modulus_bits, evaluator);
@@ -614,9 +598,9 @@
     let c_arith = c_witness.into();
     let res = add(&b_arith, modulus, &c_arith);
     let my_constraint = add(&res, -FieldElement::one(), lhs);
-    evaluator.push_opcode(AcirOpcode::Arithmetic(my_constraint));
-
-    Expression::from(b_witness)
+    evaluator.push_opcode(AcirOpcode::Arithmetic(my_constraint))?;
+
+    Ok(Expression::from(b_witness))
 }
 
 pub(crate) fn evaluate_udiv(
@@ -635,11 +619,7 @@
         q: q_witness,
         r: r_witness,
         predicate: Some(predicate.clone()),
-<<<<<<< HEAD
     })))?;
-=======
-    })));
->>>>>>> cceaca01
 
     //r<b
     let r_expr = Expression::from(r_witness);
