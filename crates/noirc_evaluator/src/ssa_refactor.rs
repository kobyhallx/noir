//! SSA stands for Single Static Assignment
//! The IR presented in this module will already
//! be in SSA form and will be used to apply
//! conventional optimizations like Common Subexpression
//! elimination and constant folding.
//!
//! This module heavily borrows from Cranelift
#![allow(dead_code)]

use crate::errors::RuntimeError;
use acvm::{
    acir::circuit::{Circuit, Opcode as AcirOpcode, PublicInputs},
    Language,
};
use noirc_abi::Abi;

use noirc_frontend::monomorphization::ast::Program;

use self::{abi_gen::gen_abi, acir_gen::GeneratedAcir, ir::function::RuntimeType, ssa_gen::Ssa};

mod abi_gen;
mod acir_gen;
pub mod ir;
mod opt;
mod ssa_builder;
pub mod ssa_gen;

/// Optimize the given program by converting it into SSA
/// form and performing optimizations there. When finished,
/// convert the final SSA into ACIR and return it.
pub(crate) fn optimize_into_acir(
    program: Program,
    allow_log_ops: bool,
    print_ssa_passes: bool,
) -> GeneratedAcir {
    let abi_distinctness = program.return_distinctness;
<<<<<<< HEAD
    let ssa = ssa_gen::generate_ssa(program)
        .print(true, "Initial SSA:")
        .resolve_functions()
        .print(true, "After Function Resolution:");

=======
    let mut ssa = ssa_gen::generate_ssa(program).print(print_ssa_passes, "Initial SSA:");
>>>>>>> e00ba933
    let brillig = ssa.to_brillig();
    if let RuntimeType::Acir = ssa.main().runtime() {
        ssa = ssa
            .inline_functions()
            .print(print_ssa_passes, "After Inlining:")
            .unroll_loops()
            .print(print_ssa_passes, "After Unrolling:")
            .simplify_cfg()
            .print(print_ssa_passes, "After Simplifying:")
            .flatten_cfg()
            .print(print_ssa_passes, "After Flattening:")
            .mem2reg()
            .print(print_ssa_passes, "After Mem2Reg:")
            .fold_constants()
            .print(print_ssa_passes, "After Constant Folding:")
            .dead_instruction_elimination()
            .print(print_ssa_passes, "After Dead Instruction Elimination:");
    }
    ssa.into_acir(brillig, abi_distinctness, allow_log_ops)
}

/// Compiles the Program into ACIR and applies optimizations to the arithmetic gates
/// This is analogous to `ssa:create_circuit` and this method is called when one wants
/// to use the new ssa module to process Noir code.
pub fn experimental_create_circuit(
    program: Program,
    np_language: Language,
    is_opcode_supported: &impl Fn(&AcirOpcode) -> bool,
    enable_logging: bool,
    show_output: bool,
) -> Result<(Circuit, Abi), RuntimeError> {
    let func_sig = program.main_function_signature.clone();
    let GeneratedAcir { current_witness_index, opcodes, return_witnesses } =
        optimize_into_acir(program, show_output, enable_logging);

    let abi = gen_abi(func_sig, return_witnesses.clone());
    let public_abi = abi.clone().public_abi();

    let public_parameters =
        PublicInputs(public_abi.param_witnesses.values().flatten().copied().collect());
    let return_values = PublicInputs(return_witnesses.into_iter().collect());

    // This region of code will optimize the ACIR bytecode for a particular backend
    // it will be removed in the near future and we will subsequently only return the
    // unoptimized backend-agnostic bytecode here
    let optimized_circuit = {
        use crate::errors::RuntimeErrorKind;
        use acvm::compiler::CircuitSimplifier;

        let abi_len = abi.field_count();

        let simplifier = CircuitSimplifier::new(abi_len);
        acvm::compiler::compile(
            Circuit { current_witness_index, opcodes, public_parameters, return_values },
            np_language,
            is_opcode_supported,
            &simplifier,
        )
        .map_err(|_| RuntimeErrorKind::Spanless(String::from("produced an acvm compile error")))?
    };

    Ok((optimized_circuit, abi))
}

impl Ssa {
    fn print(self, print_ssa_passes: bool, msg: &str) -> Ssa {
        if print_ssa_passes {
            println!("{msg}\n{self}");
        }
        self
    }
}<|MERGE_RESOLUTION|>--- conflicted
+++ resolved
@@ -34,15 +34,7 @@
     print_ssa_passes: bool,
 ) -> GeneratedAcir {
     let abi_distinctness = program.return_distinctness;
-<<<<<<< HEAD
-    let ssa = ssa_gen::generate_ssa(program)
-        .print(true, "Initial SSA:")
-        .resolve_functions()
-        .print(true, "After Function Resolution:");
-
-=======
     let mut ssa = ssa_gen::generate_ssa(program).print(print_ssa_passes, "Initial SSA:");
->>>>>>> e00ba933
     let brillig = ssa.to_brillig();
     if let RuntimeType::Acir = ssa.main().runtime() {
         ssa = ssa
