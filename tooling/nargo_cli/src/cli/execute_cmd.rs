use acvm::acir::circuit::OpcodeLocation;
use acvm::acir::{circuit::Circuit, native_types::WitnessMap};
use acvm::pwg::{ErrorLocation, OpcodeResolutionError};
use clap::Args;

use nargo::artifacts::debug::DebugArtifact;
use nargo::constants::PROVER_INPUT_FILE;
use nargo::errors::{ExecutionError, NargoError};
use nargo::package::{Package, PackageType};
use nargo_toml::{get_package_manifest, resolve_workspace_from_toml, PackageSelection};
use noirc_abi::input_parser::{Format, InputValue};
use noirc_abi::{Abi, InputMap};
use noirc_driver::{CompileOptions, CompiledProgram};
use noirc_errors::CustomDiagnostic;
use noirc_frontend::graph::CrateName;

use super::compile_cmd::compile_bin_package;
use super::fs::{inputs::read_inputs_from_file, witness::save_witness_to_dir};
use super::NargoConfig;
use crate::backends::Backend;
use crate::errors::CliError;

/// Executes a circuit to calculate its return value
#[derive(Debug, Clone, Args)]
pub(crate) struct ExecuteCommand {
    /// Write the execution witness to named file
    witness_name: Option<String>,

    /// The name of the toml file which contains the inputs for the prover
    #[clap(long, short, default_value = PROVER_INPUT_FILE)]
    prover_name: String,

    /// The name of the package to execute
    #[clap(long, conflicts_with = "workspace")]
    package: Option<CrateName>,

    /// Execute all packages in the workspace
    #[clap(long, conflicts_with = "package")]
    workspace: bool,

    #[clap(flatten)]
    compile_options: CompileOptions,
}

pub(crate) fn run(
    backend: &Backend,
    args: ExecuteCommand,
    config: NargoConfig,
) -> Result<(), CliError> {
    let toml_path = get_package_manifest(&config.program_dir)?;
    let default_selection =
        if args.workspace { PackageSelection::All } else { PackageSelection::DefaultOrAll };
    let selection = args.package.map_or(default_selection, PackageSelection::Selected);
    let workspace = resolve_workspace_from_toml(&toml_path, selection)?;
    let target_dir = &workspace.target_directory_path();

    let (np_language, is_opcode_supported) = backend.get_backend_info()?;
    for package in &workspace {
<<<<<<< HEAD
        let (return_value, solved_witness) = match package.package_type {
            PackageType::Binary => execute_package(
                backend,
                package,
                &args.prover_name,
                &args.compile_options,
                np_language,
                &is_opcode_supported,
            )?,

            // Nargo does not support executing these package types
            PackageType::Contract | PackageType::Library => continue,
        };
=======
        let compiled_program =
            compile_bin_package(package, &args.compile_options, np_language, &is_opcode_supported)?;

        let (return_value, solved_witness) =
            execute_program_and_decode(compiled_program, package, &args.prover_name)?;
>>>>>>> 8e93a5f4

        println!("[{}] Circuit witness successfully solved", package.name);
        if let Some(return_value) = return_value {
            println!("[{}] Circuit output: {return_value:?}", package.name);
        }
        if let Some(witness_name) = &args.witness_name {
            let witness_path = save_witness_to_dir(solved_witness, witness_name, target_dir)?;

            println!("[{}] Witness saved to {}", package.name, witness_path.display());
        }
    }
    Ok(())
}

fn execute_program_and_decode(
    program: CompiledProgram,
    package: &Package,
    prover_name: &str,
) -> Result<(Option<InputValue>, WitnessMap), CliError> {
    let CompiledProgram { abi, circuit, debug, file_map } = program;
    let debug_artifact = DebugArtifact { debug_symbols: vec![debug], file_map };

    // Parse the initial witness values from Prover.toml
    let (inputs_map, _) =
        read_inputs_from_file(&package.root_dir, prover_name, Format::Toml, &abi)?;
    let solved_witness = execute_program(circuit, &abi, &inputs_map, Some(debug_artifact))?;
    let public_abi = abi.public_abi();
    let (_, return_value) = public_abi.decode(&solved_witness)?;

    Ok((return_value, solved_witness))
}

/// There are certain errors that contain an [acvm::pwg::ErrorLocation].
/// We need to determine whether the error location has been resolving during execution.
/// If the location has been resolved we return the contained [OpcodeLocation].
fn extract_opcode_error_from_nargo_error(
    nargo_err: &NargoError,
) -> Option<(Vec<OpcodeLocation>, &ExecutionError)> {
    let execution_error = match nargo_err {
        NargoError::ExecutionError(err) => err,
        _ => return None,
    };

    match execution_error {
        ExecutionError::SolvingError(OpcodeResolutionError::BrilligFunctionFailed {
            call_stack,
            ..
        })
        | ExecutionError::AssertionFailed(_, call_stack) => {
            Some((call_stack.clone(), execution_error))
        }
        ExecutionError::SolvingError(OpcodeResolutionError::IndexOutOfBounds {
            opcode_location: error_location,
            ..
        })
        | ExecutionError::SolvingError(OpcodeResolutionError::UnsatisfiedConstrain {
            opcode_location: error_location,
        }) => match error_location {
            ErrorLocation::Unresolved => {
                unreachable!("Cannot resolve index for unsatisfied constraint")
            }
            ErrorLocation::Resolved(opcode_location) => {
                Some((vec![*opcode_location], execution_error))
            }
        },
        _ => None,
    }
}

/// Resolve the vector of [OpcodeLocation] that caused an execution error using the debug information
/// generated during compilation to determine the complete call stack for an error. Then report the error using
/// the resolved call stack and any other relevant error information returned from the ACVM.
fn report_error_with_opcode_locations(
    opcode_err_info: Option<(Vec<OpcodeLocation>, &ExecutionError)>,
    debug_artifact: &DebugArtifact,
) {
    if let Some((opcode_locations, opcode_err)) = opcode_err_info {
        let source_locations: Vec<_> = opcode_locations
            .iter()
            .flat_map(|opcode_location| {
                // This assumes that we're executing the circuit which corresponds to the first `DebugInfo`.
                // This holds for all binary crates as there is only one `DebugInfo`.
                assert_eq!(debug_artifact.debug_symbols.len(), 1);
                let locations = debug_artifact.debug_symbols[0].opcode_location(opcode_location);
                locations.unwrap_or_default()
            })
            .collect();
        // The location of the error itself will be the location at the top
        // of the call stack (the last item in the Vec).
        if let Some(location) = source_locations.last() {
            let message = match opcode_err {
                ExecutionError::AssertionFailed(message, _) => {
                    format!("Assertion failed: '{message}'")
                }
                ExecutionError::SolvingError(OpcodeResolutionError::IndexOutOfBounds {
                    index,
                    array_size,
                    ..
                }) => {
                    format!(
                            "Index out of bounds, array has size {array_size:?}, but index was {index:?}"
                        )
                }
                ExecutionError::SolvingError(OpcodeResolutionError::UnsatisfiedConstrain {
                    ..
                }) => "Failed constraint".into(),
                _ => {
                    // All other errors that do not have corresponding opcode locations
                    // should not be reported in this method.
                    // If an error with an opcode location is not handled in this match statement
                    // the basic message attached to the original error from the ACVM should be reported.
                    return;
                }
            };
            CustomDiagnostic::simple_error(message, String::new(), location.span)
                .in_file(location.file)
                .with_call_stack(source_locations)
                .report(debug_artifact, false);
        }
    }
}

pub(crate) fn execute_program(
    circuit: Circuit,
    abi: &Abi,
    inputs_map: &InputMap,
    debug_data: Option<DebugArtifact>,
) -> Result<WitnessMap, CliError> {
    #[allow(deprecated)]
    let blackbox_solver = acvm::blackbox_solver::BarretenbergSolver::new();

    let initial_witness = abi.encode(inputs_map, None)?;

    let solved_witness_err =
        nargo::ops::execute_circuit(&blackbox_solver, circuit, initial_witness, true);
    match solved_witness_err {
        Ok(solved_witness) => Ok(solved_witness),
        Err(err) => {
            if let Some(debug_data) = debug_data {
                let opcode_err_info = extract_opcode_error_from_nargo_error(&err);
                report_error_with_opcode_locations(opcode_err_info, &debug_data);
            }

            Err(crate::errors::CliError::NargoError(err))
        }
    }
}<|MERGE_RESOLUTION|>--- conflicted
+++ resolved
@@ -6,7 +6,7 @@
 use nargo::artifacts::debug::DebugArtifact;
 use nargo::constants::PROVER_INPUT_FILE;
 use nargo::errors::{ExecutionError, NargoError};
-use nargo::package::{Package, PackageType};
+use nargo::package::Package;
 use nargo_toml::{get_package_manifest, resolve_workspace_from_toml, PackageSelection};
 use noirc_abi::input_parser::{Format, InputValue};
 use noirc_abi::{Abi, InputMap};
@@ -56,27 +56,16 @@
 
     let (np_language, is_opcode_supported) = backend.get_backend_info()?;
     for package in &workspace {
-<<<<<<< HEAD
-        let (return_value, solved_witness) = match package.package_type {
-            PackageType::Binary => execute_package(
-                backend,
-                package,
-                &args.prover_name,
-                &args.compile_options,
-                np_language,
-                &is_opcode_supported,
-            )?,
-
-            // Nargo does not support executing these package types
-            PackageType::Contract | PackageType::Library => continue,
+        if !package.is_binary() {
+            // Nargo only supports executing binary packages
+            continue;
         };
-=======
+
         let compiled_program =
             compile_bin_package(package, &args.compile_options, np_language, &is_opcode_supported)?;
 
         let (return_value, solved_witness) =
             execute_program_and_decode(compiled_program, package, &args.prover_name)?;
->>>>>>> 8e93a5f4
 
         println!("[{}] Circuit witness successfully solved", package.name);
         if let Some(return_value) = return_value {
